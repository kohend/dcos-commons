--- conflicted
+++ resolved
@@ -53,13 +53,8 @@
     private String preReservedRole;
     @NotNull
     private Boolean sharePidNamespace;
-<<<<<<< HEAD
-    @NotNull
-    private final Boolean isolateTmp;
     @NotNull
     private final Collection<Protos.CapabilityInfo.Capability> capabilities;
-=======
->>>>>>> 3942b2b9
 
     @JsonCreator
     public DefaultPodSpec(
@@ -76,15 +71,11 @@
             @JsonProperty("pre-reserved-role") String preReservedRole,
             @JsonProperty("secrets") Collection<SecretSpec> secrets,
             @JsonProperty("share-pid-namespace") Boolean sharePidNamespace,
-<<<<<<< HEAD
+
             @JsonProperty("allow-decommission") Boolean allowDecommission,
-            @JsonProperty("isolate-tmp") Boolean isolateTmp,
             @JsonProperty("capabilities") Collection<Protos.CapabilityInfo.Capability> capabilities) {
-=======
-            @JsonProperty("allow-decommission") Boolean allowDecommission) {
->>>>>>> 3942b2b9
-        this(
-                new Builder(type, count, tasks)
+
+            this(new Builder(type, count, tasks)
                         .type(type)
                         .user(user)
                         .count(count)
@@ -98,14 +89,9 @@
                         .preReservedRole(preReservedRole)
                         .secrets(secrets)
                         .sharePidNamespace(sharePidNamespace)
-<<<<<<< HEAD
                         .allowDecommission(allowDecommission)
-                        .isolateTmp(isolateTmp)
                         .capabilities(capabilities));
-=======
-                        .allowDecommission(allowDecommission));
->>>>>>> 3942b2b9
-    }
+         }
 
     private DefaultPodSpec(Builder builder) {
         this.count = builder.count;
@@ -122,11 +108,7 @@
         this.user = builder.user;
         this.volumes = builder.volumes;
         this.sharePidNamespace = builder.sharePidNamespace;
-<<<<<<< HEAD
-        this.isolateTmp = builder.isolateTmp;
         this.capabilities = builder.capabilities;
-=======
->>>>>>> 3942b2b9
         ValidationUtils.validate(this);
     }
 
@@ -150,11 +132,7 @@
         builder.user = copy.getUser().isPresent() ? copy.getUser().get() : null;
         builder.volumes = copy.getVolumes();
         builder.sharePidNamespace = copy.getSharePidNamespace();
-<<<<<<< HEAD
-        builder.isolateTmp = copy.getIsolateTmp();
         builder.capabilities = copy.getCapabilities();
-=======
->>>>>>> 3942b2b9
         return builder;
     }
 
@@ -229,19 +207,10 @@
     }
 
     @Override
-<<<<<<< HEAD
-    public Boolean getIsolateTmp() {
-        return isolateTmp;
-    }
-
-    @Override
     public Collection<Protos.CapabilityInfo.Capability> getCapabilities() {
         return capabilities;
     }
 
-    @Override
-=======
->>>>>>> 3942b2b9
     public boolean equals(Object o) {
         return EqualsBuilder.reflectionEquals(this, o);
     }
@@ -274,11 +243,7 @@
         private Collection<VolumeSpec> volumes = new ArrayList<>();
         private Collection<SecretSpec> secrets = new ArrayList<>();
         private Boolean sharePidNamespace = false;
-<<<<<<< HEAD
-        private Boolean isolateTmp = false;
         private Collection<Protos.CapabilityInfo.Capability> capabilities = new ArrayList<>();
-=======
->>>>>>> 3942b2b9
 
         private Builder(String type, int count, List<TaskSpec> tasks) {
             this.type = type;
@@ -506,18 +471,6 @@
         }
 
         /**
-<<<<<<< HEAD
-         * Sets whether tasks in this pod will have tmp directories isolated from the host.
-         *
-         * @param isolateTmp Whether the pod should isolate the tmp directories of tasks.
-         * @return a reference to this Builder
-         */
-        public Builder isolateTmp(Boolean isolateTmp) {
-            this.isolateTmp = isolateTmp != null && isolateTmp;
-            return this;
-        }
-
-        /**
          * Sets the list of Linux Capabilities this Pod will heave.
          *
          * @param capabilities List of capabilities to start pod with.
@@ -534,8 +487,6 @@
         }
 
         /**
-=======
->>>>>>> 3942b2b9
          * Returns a {@code DefaultPodSpec} built from the parameters previously set.
          *
          * @return a {@code DefaultPodSpec} built with parameters of this {@code DefaultPodSpec.Builder}
