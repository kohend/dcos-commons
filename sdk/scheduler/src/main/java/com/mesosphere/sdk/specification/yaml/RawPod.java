package com.mesosphere.sdk.specification.yaml;

import com.fasterxml.jackson.annotation.JsonIgnoreProperties;
import com.fasterxml.jackson.annotation.JsonProperty;
import com.mesosphere.sdk.offer.Constants;
import org.apache.commons.collections.CollectionUtils;

import java.util.Collection;
import java.util.Collections;
import java.util.LinkedHashMap;

/**
 * Raw YAML pod.
 */
@JsonIgnoreProperties(ignoreUnknown = true)
public class RawPod {

    private final String placement;
    private final Integer count;
    private final String image;
    private final WriteOnceLinkedHashMap<String, RawNetwork> networks;
    private final WriteOnceLinkedHashMap<String, RawRLimit> rlimits;
    private final Collection<String> uris;
    private final WriteOnceLinkedHashMap<String, RawTask> tasks;
    private final WriteOnceLinkedHashMap<String, RawResourceSet> resourceSets;
    private final RawVolume volume;
    private final WriteOnceLinkedHashMap<String, RawVolume> volumes;
    private final String preReservedRole;
    private final WriteOnceLinkedHashMap<String, RawSecret> secrets;
    private final Boolean sharePidNamespace;
    private final Boolean allowDecommission;
<<<<<<< HEAD
    private final Boolean isolateTmp;
    private final String capabilities;
=======
>>>>>>> 3942b2b9

    private RawPod(
            @JsonProperty("resource-sets") WriteOnceLinkedHashMap<String, RawResourceSet> resourceSets,
            @JsonProperty("placement") String placement,
            @JsonProperty("count") Integer count,
            @JsonProperty("image") String image,
            @JsonProperty("networks") WriteOnceLinkedHashMap<String, RawNetwork> networks,
            @JsonProperty("rlimits") WriteOnceLinkedHashMap<String, RawRLimit> rlimits,
            @JsonProperty("uris") Collection<String> uris,
            @JsonProperty("tasks") WriteOnceLinkedHashMap<String, RawTask> tasks,
            @JsonProperty("volume") RawVolume volume,
            @JsonProperty("volumes") WriteOnceLinkedHashMap<String, RawVolume> volumes,
            @JsonProperty("pre-reserved-role") String preReservedRole,
            @JsonProperty("secrets") WriteOnceLinkedHashMap<String, RawSecret> secrets,
            @JsonProperty("share-pid-namespace") Boolean sharePidNamespace,
<<<<<<< HEAD
            @JsonProperty("allow-decommission") Boolean allowDecommission,
            @JsonProperty("isolate-tmp") Boolean isolateTmp,
            @JsonProperty("capabilities") String capabilities) {
=======
            @JsonProperty("allow-decommission") Boolean allowDecommission) {
>>>>>>> 3942b2b9
        this.placement = placement;
        this.count = count;
        this.image = image;
        this.networks = networks == null ? new WriteOnceLinkedHashMap<>() : networks;
        this.rlimits = rlimits == null ? new WriteOnceLinkedHashMap<>() : rlimits;
        this.uris = uris;
        this.tasks = tasks;
        this.resourceSets = resourceSets;
        this.volume = volume;
        this.volumes = volumes == null ? new WriteOnceLinkedHashMap<>() : volumes;
        this.preReservedRole = preReservedRole == null ? Constants.ANY_ROLE : preReservedRole;
        this.secrets = secrets == null ? new WriteOnceLinkedHashMap<>() : secrets;
        this.sharePidNamespace = sharePidNamespace != null && sharePidNamespace;
        this.allowDecommission = allowDecommission != null && allowDecommission;
<<<<<<< HEAD
        this.isolateTmp = isolateTmp != null && isolateTmp;
        this.capabilities = capabilities == null ? "" : capabilities;
=======
>>>>>>> 3942b2b9
    }

    public String getPlacement() {
        return placement;
    }

    public Integer getCount() {
        return count;
    }

    public String getImage() {
        return image;
    }

    public WriteOnceLinkedHashMap<String, RawNetwork> getNetworks() {
        return networks;
    }

    public WriteOnceLinkedHashMap<String, RawRLimit> getRLimits() {
        return rlimits;
    }

    public LinkedHashMap<String, RawTask> getTasks() {
        return tasks;
    }

    public Collection<String> getUris() {
        return CollectionUtils.isEmpty(uris) ? Collections.emptyList() : uris;
    }

    public WriteOnceLinkedHashMap<String, RawResourceSet> getResourceSets() {
        return resourceSets;
    }

    public RawVolume getVolume() {
        return volume;
    }

    public WriteOnceLinkedHashMap<String, RawVolume> getVolumes() {
        return volumes;
    }

    public String getPreReservedRole() {
        return preReservedRole;
    }

    public WriteOnceLinkedHashMap<String, RawSecret> getSecrets() {
        return secrets;
    }

    public Boolean getSharePidNamespace() {
        return sharePidNamespace;
    }

    public Boolean getAllowDecommission() {
        return allowDecommission;
    }
<<<<<<< HEAD

    public Boolean getIsolateTmp() {
        return isolateTmp;
    }

    public String getCapabilities() {
        return capabilities;
    }
=======
>>>>>>> 3942b2b9
}<|MERGE_RESOLUTION|>--- conflicted
+++ resolved
@@ -29,11 +29,8 @@
     private final WriteOnceLinkedHashMap<String, RawSecret> secrets;
     private final Boolean sharePidNamespace;
     private final Boolean allowDecommission;
-<<<<<<< HEAD
-    private final Boolean isolateTmp;
     private final String capabilities;
-=======
->>>>>>> 3942b2b9
+
 
     private RawPod(
             @JsonProperty("resource-sets") WriteOnceLinkedHashMap<String, RawResourceSet> resourceSets,
@@ -49,13 +46,8 @@
             @JsonProperty("pre-reserved-role") String preReservedRole,
             @JsonProperty("secrets") WriteOnceLinkedHashMap<String, RawSecret> secrets,
             @JsonProperty("share-pid-namespace") Boolean sharePidNamespace,
-<<<<<<< HEAD
             @JsonProperty("allow-decommission") Boolean allowDecommission,
-            @JsonProperty("isolate-tmp") Boolean isolateTmp,
             @JsonProperty("capabilities") String capabilities) {
-=======
-            @JsonProperty("allow-decommission") Boolean allowDecommission) {
->>>>>>> 3942b2b9
         this.placement = placement;
         this.count = count;
         this.image = image;
@@ -70,11 +62,7 @@
         this.secrets = secrets == null ? new WriteOnceLinkedHashMap<>() : secrets;
         this.sharePidNamespace = sharePidNamespace != null && sharePidNamespace;
         this.allowDecommission = allowDecommission != null && allowDecommission;
-<<<<<<< HEAD
-        this.isolateTmp = isolateTmp != null && isolateTmp;
         this.capabilities = capabilities == null ? "" : capabilities;
-=======
->>>>>>> 3942b2b9
     }
 
     public String getPlacement() {
@@ -132,15 +120,8 @@
     public Boolean getAllowDecommission() {
         return allowDecommission;
     }
-<<<<<<< HEAD
-
-    public Boolean getIsolateTmp() {
-        return isolateTmp;
-    }
 
     public String getCapabilities() {
         return capabilities;
     }
-=======
->>>>>>> 3942b2b9
 }